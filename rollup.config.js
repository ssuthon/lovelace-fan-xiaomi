import devcert from 'devcert';
import typescript from 'rollup-plugin-typescript2';
import commonjs from 'rollup-plugin-commonjs';
import nodeResolve from 'rollup-plugin-node-resolve';
import babel from 'rollup-plugin-babel';
import { terser } from 'rollup-plugin-terser';
import serve from 'rollup-plugin-serve';
import json from '@rollup/plugin-json';
import ignore from './rollup-plugins/ignore';
import { ignoreTextfieldFiles } from './elements/ignore/textfield';
import { ignoreSelectFiles } from './elements/ignore/select';
import { ignoreSwitchFiles } from './elements/ignore/switch';

<<<<<<< HEAD
export default async () => {
  const dev = process.env.ROLLUP_WATCH;

  const serveopts = {
    contentBase: ['./dist'],
    port: 5000,
    allowCrossOrigin: true,
    headers: {
      'Access-Control-Allow-Origin': '*',
    },
    /**
     * If your HA is running on https, resources also need to be fetched from https URLs.
     * To handle this we create and register a dev certificate when you run `npm run start -- --https`
     */
    https: process.argv.includes("--https") ?
      await devcert.certificateFor('localhost', { getCaPath: true }) :
      undefined,
  };
=======
const dev = process.env.ROLLUP_WATCH;
const port = process.env.PORT || 5000;

const serveopts = {
  contentBase: ['./dist'],
  host: '0.0.0.0',
  port,
  allowCrossOrigin: true,
  headers: {
    'Access-Control-Allow-Origin': '*',
  },
};

const plugins = [
  nodeResolve({}),
  commonjs(),
  typescript(),
  json(),
  babel({
    exclude: 'node_modules/**',
  }),
  dev && serve(serveopts),
  !dev && terser(),
  ignore({
    files: [...ignoreTextfieldFiles, ...ignoreSelectFiles, ...ignoreSwitchFiles].map((file) => require.resolve(file)),
  }),
];
>>>>>>> a5fb44f6

  const plugins = [
    nodeResolve({}),
    commonjs(),
    typescript(),
    json(),
    babel({
      exclude: 'node_modules/**',
    }),
    dev && serve(serveopts),
    !dev && terser(),
    ignore({
      files: [...ignoreTextfieldFiles, ...ignoreSelectFiles, ...ignoreSwitchFiles].map((file) => require.resolve(file)),
    }),
  ];
  
  return [
    {
      input: 'src/xiaomi-fan-card.ts',
      output: {
        dir: 'dist',
        format: 'es',
      },
      plugins: [...plugins],
    },
  ];
}
<|MERGE_RESOLUTION|>--- conflicted
+++ resolved
@@ -11,13 +11,13 @@
 import { ignoreSelectFiles } from './elements/ignore/select';
 import { ignoreSwitchFiles } from './elements/ignore/switch';
 
-<<<<<<< HEAD
 export default async () => {
   const dev = process.env.ROLLUP_WATCH;
+  const port = process.env.PORT || 5000;
 
   const serveopts = {
     contentBase: ['./dist'],
-    port: 5000,
+    port,
     allowCrossOrigin: true,
     headers: {
       'Access-Control-Allow-Origin': '*',
@@ -30,35 +30,6 @@
       await devcert.certificateFor('localhost', { getCaPath: true }) :
       undefined,
   };
-=======
-const dev = process.env.ROLLUP_WATCH;
-const port = process.env.PORT || 5000;
-
-const serveopts = {
-  contentBase: ['./dist'],
-  host: '0.0.0.0',
-  port,
-  allowCrossOrigin: true,
-  headers: {
-    'Access-Control-Allow-Origin': '*',
-  },
-};
-
-const plugins = [
-  nodeResolve({}),
-  commonjs(),
-  typescript(),
-  json(),
-  babel({
-    exclude: 'node_modules/**',
-  }),
-  dev && serve(serveopts),
-  !dev && terser(),
-  ignore({
-    files: [...ignoreTextfieldFiles, ...ignoreSelectFiles, ...ignoreSwitchFiles].map((file) => require.resolve(file)),
-  }),
-];
->>>>>>> a5fb44f6
 
   const plugins = [
     nodeResolve({}),
