--- conflicted
+++ resolved
@@ -50,13 +50,8 @@
         ui.querySelector('.left').classList.replace('show','hidden')
       }
       ui.querySelector('.left').onclick = () => {
-<<<<<<< HEAD
-        this.log('左转5度')
-        if(state.state === "on"){
-=======
         if(state.state === "on"){
           this.log('Rotate left 5 degrees')
->>>>>>> 9b399cc0
           hass.callService('fan', 'set_direction', {
             entity_id: entityId,
             direction: "left"
@@ -70,13 +65,8 @@
         ui.querySelector('.right').classList.replace('show','hidden')
       }
       ui.querySelector('.right').onclick = () => {
-<<<<<<< HEAD
-        this.log('左转5度')
-        if(state.state === "on"){
-=======
         if(state.state === "on"){
           this.log('Rotate right 5 degrees')
->>>>>>> 9b399cc0
           hass.callService('fan', 'set_direction', {
             entity_id: entityId,
             direction: "right"
